name: CI

on:
  pull_request:
    branches: [ main ]
  push:
    branches: [ main ]

jobs:
  test:
    runs-on: ubuntu-latest
    steps:
    - name: Checkout
      uses: actions/checkout@v4

    - name: Setup Node.js
      uses: actions/setup-node@v4
      with:
        node-version: '20'
        cache: 'npm'

    - name: Setup Go
      uses: actions/setup-go@v5
      with:
        go-version: '1.21'

    - name: Install dependencies
      run: npm ci

    - name: Type check
      run: npm run typecheck

    - name: Lint check
      run: npm run check

    - name: Run tests
      run: npm test

    - name: Build project
      run: npm run build
      env:
<<<<<<< HEAD
        GOOGLE_APP_ID: ${{ secrets.GOOGLE_APP_ID }}
        GOOGLE_CLIENT_ID: ${{ secrets.GOOGLE_CLIENT_ID }}
=======
        VITE_GOOGLE_APP_ID: ${{ secrets.GOOGLE_APP_ID }}
        VITE_GOOGLE_CLIENT_ID: ${{ secrets.GOOGLE_CLIENT_ID }}
>>>>>>> 0c5ffb9f
<|MERGE_RESOLUTION|>--- conflicted
+++ resolved
@@ -39,10 +39,5 @@
     - name: Build project
       run: npm run build
       env:
-<<<<<<< HEAD
-        GOOGLE_APP_ID: ${{ secrets.GOOGLE_APP_ID }}
-        GOOGLE_CLIENT_ID: ${{ secrets.GOOGLE_CLIENT_ID }}
-=======
         VITE_GOOGLE_APP_ID: ${{ secrets.GOOGLE_APP_ID }}
-        VITE_GOOGLE_CLIENT_ID: ${{ secrets.GOOGLE_CLIENT_ID }}
->>>>>>> 0c5ffb9f
+        VITE_GOOGLE_CLIENT_ID: ${{ secrets.GOOGLE_CLIENT_ID }}