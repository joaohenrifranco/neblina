--- conflicted
+++ resolved
@@ -37,11 +37,7 @@
 		const tokenResponse =
 			await new Promise<google.accounts.oauth2.TokenResponse>((resolve) => {
 				const tokenClient = google.accounts.oauth2.initTokenClient({
-<<<<<<< HEAD
-					client_id: import.meta.env.GOOGLE_CLIENT_ID,
-=======
 					client_id: clientId,
->>>>>>> 0c5ffb9f
 					scope:
 						"https://www.googleapis.com/auth/drive https://www.googleapis.com/auth/userinfo.email https://www.googleapis.com/auth/userinfo.profile",
 					prompt: "consent",
